export const LANGGRAPH_API_URL =
<<<<<<< HEAD
  process.env.LANGGRAPH_API_URL ?? "http://localhost:49903";
=======
  process.env.LANGGRAPH_API_URL ?? "http://localhost:54790";
>>>>>>> a306ac28
// v2 is tied to the 'open-canvas-prod' deployment.
export const ASSISTANT_ID_COOKIE = "oc_assistant_id_v2";
// export const ASSISTANT_ID_COOKIE = "oc_assistant_id";
export const HAS_ASSISTANT_COOKIE_BEEN_SET = "has_oc_assistant_id_been_set";
export const THREAD_ID_COOKIE_NAME = "oc_thread_id_v2";
export const HAS_EMPTY_THREADS_CLEARED_COOKIE = "has_empty_threads_cleared";
export const DEFAULT_INPUTS = {
  highlightedCode: undefined,
  highlightedText: undefined,
  next: undefined,
  language: undefined,
  artifactLength: undefined,
  regenerateWithEmojis: undefined,
  readingLevel: undefined,
  addComments: undefined,
  addLogs: undefined,
  fixBugs: undefined,
  portLanguage: undefined,
  customQuickActionId: undefined,
};

export const OPENAI_MODELS = [
  {
    name: "gpt-4o-mini",
    label: "GPT-4o mini",
  },
];
export const ANTHROPIC_MODELS = [
  {
    name: "claude-3-haiku-20240307",
    label: "Claude 3 Haiku",
  },
];
export const FIREWORKS_MODELS = [
  {
    name: "accounts/fireworks/models/llama-v3p1-70b-instruct",
    label: "Fireworks Llama 70B",
  },
  {
    name: "accounts/fireworks/models/llama-v3p1-8b-instruct",
    label: "Fireworks Llama 8B",
  },
];

export const GEMINI_MODELS = [
  {
    name: "gemini-1.5-flash",
    label: "Gemini 1.5 Flash",
  },
];
export const DEFAULT_MODEL_NAME: ALL_MODEL_NAMES = "claude-3-haiku-20240307";
export type OPENAI_MODEL_NAMES = (typeof OPENAI_MODELS)[number]["name"];
export type ANTHROPIC_MODEL_NAMES = (typeof ANTHROPIC_MODELS)[number]["name"];
export type FIREWORKS_MODEL_NAMES = (typeof FIREWORKS_MODELS)[number]["name"];
export type GEMINI_MODEL_NAMES = (typeof GEMINI_MODELS)[number]["name"];
export type ALL_MODEL_NAMES =
  | OPENAI_MODEL_NAMES
  | ANTHROPIC_MODEL_NAMES
  | FIREWORKS_MODEL_NAMES
  | GEMINI_MODEL_NAMES;<|MERGE_RESOLUTION|>--- conflicted
+++ resolved
@@ -1,9 +1,5 @@
 export const LANGGRAPH_API_URL =
-<<<<<<< HEAD
-  process.env.LANGGRAPH_API_URL ?? "http://localhost:49903";
-=======
   process.env.LANGGRAPH_API_URL ?? "http://localhost:54790";
->>>>>>> a306ac28
 // v2 is tied to the 'open-canvas-prod' deployment.
 export const ASSISTANT_ID_COOKIE = "oc_assistant_id_v2";
 // export const ASSISTANT_ID_COOKIE = "oc_assistant_id";
