import { OpenCanvasGraphAnnotation, OpenCanvasGraphReturnType } from "../state";
import {
  GET_TITLE_TYPE_REWRITE_ARTIFACT,
  OPTIONALLY_UPDATE_META_PROMPT,
  UPDATE_ENTIRE_ARTIFACT_PROMPT,
} from "../prompts";
import {
  ensureStoreInConfig,
  formatArtifactContent,
  formatReflections,
  getModelNameAndProviderFromConfig,
} from "../../utils";
import {
  ArtifactCodeV3,
  ArtifactMarkdownV3,
  ArtifactV3,
  PROGRAMMING_LANGUAGES,
  Reflections,
} from "../../../types";
import { LangGraphRunnableConfig } from "@langchain/langgraph";
import { z } from "zod";
import { getArtifactContent } from "../../../hooks/use-graph/utils";
import {
  isArtifactCodeContent,
  isArtifactMarkdownContent,
} from "../../../lib/artifact_content_types";
import { initChatModel } from "langchain/chat_models/universal";

export const rewriteArtifact = async (
  state: typeof OpenCanvasGraphAnnotation.State,
  config: LangGraphRunnableConfig
): Promise<OpenCanvasGraphReturnType> => {
  const optionallyUpdateArtifactMetaSchema = z.object({
    type: z
      .enum(["text", "code"])
      .describe("The type of the artifact content."),
    title: z
      .string()
      .optional()
      .describe(
        "The new title to give the artifact. ONLY update this if the user is making a request which changes the subject/topic of the artifact."
      ),
    programmingLanguage: z
      .enum(
        PROGRAMMING_LANGUAGES.map((lang) => lang.language) as [
          string,
          ...string[],
        ]
      )
      .optional()
      .describe(
        "The programming language of the code artifact. ONLY update this if the user is making a request which changes the programming language of the code artifact, or is asking for a code artifact to be generated."
      ),
  });
<<<<<<< HEAD
  const modelName = getModelNameFromConfig(config);
  const model = await initChatModel(modelName, {
    temperature: 0,
=======
  // TODO: Once Anthropic tool call streaming is supported, use the custom model here.
  const toolCallingModel = new ChatOpenAI({
    model: "gpt-4o-mini",
    temperature: 0,
  })
    .bindTools([
      {
        name: "optionallyUpdateArtifactMeta",
        schema: optionallyUpdateArtifactMetaSchema,
        description: "Update the artifact meta information, if necessary.",
      },
    ])
    .withConfig({ runName: "optionally_update_artifact_meta" });

  const { modelName, modelProvider } =
    getModelNameAndProviderFromConfig(config);
  const smallModel = await initChatModel(modelName, {
    temperature: 0.5,
    modelProvider,
>>>>>>> a306ac28
  });
  const toolCallingModel = model
    .bindTools(
      [
        {
          name: "optionallyUpdateArtifactMeta",
          schema: optionallyUpdateArtifactMetaSchema,
          description: "Update the artifact meta information, if necessary.",
        },
      ],
      { tool_choice: "optionallyUpdateArtifactMeta" }
    )
    .withConfig({ runName: "optionally_update_artifact_meta" });

  const store = ensureStoreInConfig(config);
  const assistantId = config.configurable?.assistant_id;
  if (!assistantId) {
    throw new Error("`assistant_id` not found in configurable");
  }
  const memoryNamespace = ["memories", assistantId];
  const memoryKey = "reflection";
  const memories = await store.get(memoryNamespace, memoryKey);
  const memoriesAsString = memories?.value
    ? formatReflections(memories.value as Reflections)
    : "No reflections found.";

  const currentArtifactContent = state.artifact
    ? getArtifactContent(state.artifact)
    : undefined;
  if (!currentArtifactContent) {
    throw new Error("No artifact found");
  }

  const optionallyUpdateArtifactMetaPrompt =
    GET_TITLE_TYPE_REWRITE_ARTIFACT.replace(
      "{artifact}",
      formatArtifactContent(currentArtifactContent, true)
    ).replace("{reflections}", memoriesAsString);

  const recentHumanMessage = state.messages.findLast(
    (message) => message.getType() === "human"
  );
  if (!recentHumanMessage) {
    throw new Error("No recent human message found");
  }

  const optionallyUpdateArtifactResponse = await toolCallingModel.invoke([
    { role: "system", content: optionallyUpdateArtifactMetaPrompt },
    recentHumanMessage,
  ]);
  const artifactMetaToolCall = optionallyUpdateArtifactResponse.tool_calls?.[0];
  const artifactType = artifactMetaToolCall?.args?.type;
  const isNewType = artifactType !== currentArtifactContent.type;

  const artifactContent = isArtifactMarkdownContent(currentArtifactContent)
    ? currentArtifactContent.fullMarkdown
    : currentArtifactContent.code;

  const formattedPrompt = UPDATE_ENTIRE_ARTIFACT_PROMPT.replace(
    "{artifactContent}",
    artifactContent
  )
    .replace("{reflections}", memoriesAsString)
    .replace(
      "{updateMetaPrompt}",
      isNewType
        ? OPTIONALLY_UPDATE_META_PROMPT.replace(
            "{artifactType}",
            artifactMetaToolCall?.args?.type
          ).replace(
            "{artifactTitle}",
            artifactMetaToolCall?.args?.title &&
              artifactMetaToolCall?.args?.type !== "code"
              ? `And its title is (do NOT include this in your response):\n${artifactMetaToolCall?.args?.title}`
              : ""
          )
        : ""
    );

  const smallModelWithConfig = model.withConfig({
    runName: "rewrite_artifact_model_call",
  });

  const newArtifactResponse = await smallModelWithConfig.invoke([
    { role: "system", content: formattedPrompt },
    recentHumanMessage,
  ]);

  let newArtifactContent: ArtifactCodeV3 | ArtifactMarkdownV3;
  if (artifactType === "code") {
    newArtifactContent = {
      index: state.artifact.contents.length + 1,
      type: "code",
      title: artifactMetaToolCall?.args?.title || currentArtifactContent.title,
      language:
        artifactMetaToolCall?.args?.programmingLanguage ||
        (isArtifactCodeContent(currentArtifactContent)
          ? currentArtifactContent.language
          : "other"),
      code: newArtifactResponse.content as string,
    };
  } else {
    newArtifactContent = {
      index: state.artifact.contents.length + 1,
      type: "text",
      title: artifactMetaToolCall?.args?.title || currentArtifactContent.title,
      fullMarkdown: newArtifactResponse.content as string,
    };
  }

  const newArtifact: ArtifactV3 = {
    ...state.artifact,
    currentIndex: state.artifact.contents.length + 1,
    contents: [...state.artifact.contents, newArtifactContent],
  };

  return {
    artifact: newArtifact,
  };
};<|MERGE_RESOLUTION|>--- conflicted
+++ resolved
@@ -52,31 +52,11 @@
         "The programming language of the code artifact. ONLY update this if the user is making a request which changes the programming language of the code artifact, or is asking for a code artifact to be generated."
       ),
   });
-<<<<<<< HEAD
-  const modelName = getModelNameFromConfig(config);
+  const { modelName, modelProvider } =
+    getModelNameAndProviderFromConfig(config);
   const model = await initChatModel(modelName, {
     temperature: 0,
-=======
-  // TODO: Once Anthropic tool call streaming is supported, use the custom model here.
-  const toolCallingModel = new ChatOpenAI({
-    model: "gpt-4o-mini",
-    temperature: 0,
-  })
-    .bindTools([
-      {
-        name: "optionallyUpdateArtifactMeta",
-        schema: optionallyUpdateArtifactMetaSchema,
-        description: "Update the artifact meta information, if necessary.",
-      },
-    ])
-    .withConfig({ runName: "optionally_update_artifact_meta" });
-
-  const { modelName, modelProvider } =
-    getModelNameAndProviderFromConfig(config);
-  const smallModel = await initChatModel(modelName, {
-    temperature: 0.5,
     modelProvider,
->>>>>>> a306ac28
   });
   const toolCallingModel = model
     .bindTools(
