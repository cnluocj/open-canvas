import { LangGraphRunnableConfig } from "@langchain/langgraph";
import { getModelFromConfig } from "../../utils";
import { getArtifactContent } from "../../../contexts/utils";
import { isArtifactCodeContent } from "../../../lib/artifact_content_types";
import { ArtifactCodeV3, ArtifactV3 } from "../../../types";
import {
  ADD_COMMENTS_TO_CODE_ARTIFACT_PROMPT,
  ADD_LOGS_TO_CODE_ARTIFACT_PROMPT,
  FIX_BUGS_CODE_ARTIFACT_PROMPT,
  PORT_LANGUAGE_CODE_ARTIFACT_PROMPT,
} from "../prompts";
import { OpenCanvasGraphAnnotation, OpenCanvasGraphReturnType } from "../state";

export const rewriteCodeArtifactTheme = async (
  state: typeof OpenCanvasGraphAnnotation.State,
  config: LangGraphRunnableConfig
): Promise<OpenCanvasGraphReturnType> => {
<<<<<<< HEAD
  const { modelName, modelProvider, modelConfig } =
    getModelNameAndProviderFromConfig(config);
  const smallModel = await initChatModel(modelName, {
    modelProvider,
    // temperature: 0.5,
    temperature: modelConfig.temperatureRange.current,
    maxTokens: modelConfig.maxTokens.current,
  });
=======
  const smallModel = await getModelFromConfig(config);
>>>>>>> 70f3e26e

  const currentArtifactContent = state.artifact
    ? getArtifactContent(state.artifact)
    : undefined;
  if (!currentArtifactContent) {
    throw new Error("No artifact found");
  }
  if (!isArtifactCodeContent(currentArtifactContent)) {
    throw new Error("Current artifact content is not code");
  }

  let formattedPrompt = "";
  if (state.addComments) {
    formattedPrompt = ADD_COMMENTS_TO_CODE_ARTIFACT_PROMPT;
  } else if (state.portLanguage) {
    let newLanguage = "";
    switch (state.portLanguage) {
      case "typescript":
        newLanguage = "TypeScript";
        break;
      case "javascript":
        newLanguage = "JavaScript";
        break;
      case "cpp":
        newLanguage = "C++";
        break;
      case "java":
        newLanguage = "Java";
        break;
      case "php":
        newLanguage = "PHP";
        break;
      case "python":
        newLanguage = "Python";
        break;
      case "html":
        newLanguage = "HTML";
        break;
      case "sql":
        newLanguage = "SQL";
        break;
    }
    formattedPrompt = PORT_LANGUAGE_CODE_ARTIFACT_PROMPT.replace(
      "{newLanguage}",
      newLanguage
    );
  } else if (state.addLogs) {
    formattedPrompt = ADD_LOGS_TO_CODE_ARTIFACT_PROMPT;
  } else if (state.fixBugs) {
    formattedPrompt = FIX_BUGS_CODE_ARTIFACT_PROMPT;
  } else {
    throw new Error("No theme selected");
  }

  // Insert the code into the artifact placeholder in the prompt
  formattedPrompt = formattedPrompt.replace(
    "{artifactContent}",
    currentArtifactContent.code
  );

  const newArtifactValues = await smallModel.invoke([
    { role: "user", content: formattedPrompt },
  ]);

  const newArtifactContent: ArtifactCodeV3 = {
    index: state.artifact.contents.length + 1,
    type: "code",
    title: currentArtifactContent.title,
    // Ensure the new artifact's language is updated, if necessary
    language: state.portLanguage || currentArtifactContent.language,
    code: newArtifactValues.content as string,
  };

  const newArtifact: ArtifactV3 = {
    ...state.artifact,
    currentIndex: state.artifact.contents.length + 1,
    contents: [...state.artifact.contents, newArtifactContent],
  };

  return {
    artifact: newArtifact,
  };
};<|MERGE_RESOLUTION|>--- conflicted
+++ resolved
@@ -1,8 +1,8 @@
 import { LangGraphRunnableConfig } from "@langchain/langgraph";
-import { getModelFromConfig } from "../../utils";
 import { getArtifactContent } from "../../../contexts/utils";
 import { isArtifactCodeContent } from "../../../lib/artifact_content_types";
 import { ArtifactCodeV3, ArtifactV3 } from "../../../types";
+import { getModelFromConfig } from "../../utils";
 import {
   ADD_COMMENTS_TO_CODE_ARTIFACT_PROMPT,
   ADD_LOGS_TO_CODE_ARTIFACT_PROMPT,
@@ -15,18 +15,7 @@
   state: typeof OpenCanvasGraphAnnotation.State,
   config: LangGraphRunnableConfig
 ): Promise<OpenCanvasGraphReturnType> => {
-<<<<<<< HEAD
-  const { modelName, modelProvider, modelConfig } =
-    getModelNameAndProviderFromConfig(config);
-  const smallModel = await initChatModel(modelName, {
-    modelProvider,
-    // temperature: 0.5,
-    temperature: modelConfig.temperatureRange.current,
-    maxTokens: modelConfig.maxTokens.current,
-  });
-=======
   const smallModel = await getModelFromConfig(config);
->>>>>>> 70f3e26e
 
   const currentArtifactContent = state.artifact
     ? getArtifactContent(state.artifact)
